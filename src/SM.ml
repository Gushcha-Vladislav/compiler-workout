--- conflicted
+++ resolved
@@ -23,10 +23,6 @@
      val eval : config -> prg -> config
 
    Takes a configuration and a program, and returns a configuration as a result
-<<<<<<< HEAD
-*)                         
-let rec eval conf prog = failwith "Not yet implemented"
-=======
  *)                         
 let instruct sm evt =
 	let (stack, f) = sm in
@@ -47,7 +43,6 @@
 			)
 	| CONST x  -> [x] @ stack, f
 let eval sm prog = List.fold_left instruct sm prog
->>>>>>> 3e8ddb21
 
 (* Top-level evaluation
 
@@ -63,7 +58,6 @@
 
    Takes a program in the source language and returns an equivalent program for the
    stack machine
-<<<<<<< HEAD
 *)
 let rec compile =
   let rec expr = function
@@ -76,7 +70,6 @@
   | Stmt.Read x        -> [READ; ST x]
   | Stmt.Write e       -> expr e @ [WRITE]
   | Stmt.Assign (x, e) -> expr e @ [ST x]
-=======
  *)
  let rec comp exp = match exp with
 	| Language.Expr.Binop (op, l, r) -> (comp l) @ (comp r) @ [BINOP op]
@@ -88,5 +81,4 @@
 	| Language.Stmt.Write exp               -> (comp exp) @ [WRITE]
 	| Language.Stmt.Seq (f, s)        -> (compile f) @ (compile s)
 	| Language.Stmt.Assign (cur, exp)      -> (comp exp) @ [ST cur]
-	| Language.Stmt.Read cur                -> [READ; ST cur]
->>>>>>> 3e8ddb21
+	| Language.Stmt.Read cur                -> [READ; ST cur]